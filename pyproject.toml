--- conflicted
+++ resolved
@@ -4,11 +4,7 @@
 
 [tool.poetry]
 name = "yapapi"
-<<<<<<< HEAD
-version = "0.5.0"
-=======
-version = "0.5.0a1"
->>>>>>> b8c05a3f
+version = "0.5.0a2"
 description = "High-level Python API for the New Golem"
 authors = ["Przemysław K. Rekucki <przemyslaw.rekucki@golem.network>", "GolemFactory <contact@golem.network>"]
 license = "LGPL-3.0-or-later"
@@ -36,13 +32,7 @@
 async_exit_stack = "^1.0.1"
 jsonrpc-base = "^1.0.3"
 
-<<<<<<< HEAD
-#ya-aioclient = "0.4.0"  # FIXME Uncomment when 0.4.0 is pushed to pypi
-ya-aioclient = { path = "./ya-aioclient-0.4.0.tar.gz" }
-
-=======
 ya-aioclient = { path = "libs/ya-aioclient-0.4.0.tar.gz" }
->>>>>>> b8c05a3f
 toml = "^0.10.1"
 
 
