--- conflicted
+++ resolved
@@ -4,11 +4,7 @@
 
 [tool.poetry]
 name = "yapapi"
-<<<<<<< HEAD
-version = "0.1.5"
-=======
 version = "0.2.0"
->>>>>>> b0f08984
 description = "Hi-Level API for Golem The Next Milestone"
 authors = ["Przemysław K. Rekucki <przemyslaw.rekucki@golem.network>"]
 license = "LGPL-3.0-or-later"
