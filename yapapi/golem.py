--- conflicted
+++ resolved
@@ -139,18 +139,12 @@
         self._engine: _Engine = self._get_new_engine()
         self._engine_state_lock = asyncio.Lock()
 
-<<<<<<< HEAD
-    async def add_event_consumer(self, event_consumer: Callable[[events.Event], None]) -> None:
-        """Initialize another `event_consumer`, working just like `event_consumer` passed to :func:`Golem.__init__`"""
-        if self._engine.started:
-            await self._engine.add_event_consumer(event_consumer)
-=======
     def add_event_consumer(
         self,
         event_consumer: Callable[[events.Event], None],
         event_classes_or_names: Iterable[Union[Type[events.Event], str]] = (events.Event,),
     ):
-        """Initialize another `event_consumer`, working just like `event_consumer` passed in `__init__`.
+        """Initialize another `event_consumer`, working just like the `event_consumer` passed to :func:`Golem.__init__`
 
         :param event_consumer: A callable that will be executed on every event.
         :param event_classes_or_names: An iterable defining classes of events that should be passed to
@@ -161,7 +155,6 @@
         """
         event_classes = set((self._parse_event_cls_or_name(x) for x in event_classes_or_names))
         self._event_dispatcher.add_event_consumer(event_consumer, event_classes, self.operative)
->>>>>>> 49c00abe
 
     @staticmethod
     def _parse_event_cls_or_name(
