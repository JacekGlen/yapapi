"""
An implementation of the new Golem's task executor.
"""
import asyncio
from asyncio import CancelledError
import contextlib
from datetime import datetime, timedelta, timezone
from decimal import Decimal
import itertools
import logging
import sys
from typing import (
    Any,
    AsyncContextManager,
    AsyncIterator,
    Awaitable,
    Callable,
    Dict,
    Iterable,
    Iterator,
    List,
    Optional,
    Set,
    Tuple,
    TypeVar,
    Union,
    cast,
    overload,
)
import warnings


from dataclasses import dataclass
from yapapi.executor.agreements_pool import AgreementsPool
from typing_extensions import Final, AsyncGenerator

from .ctx import CaptureContext, CommandContainer, ExecOptions, Work, WorkContext
from .events import Event
from . import events
from .task import Task, TaskStatus
from .utils import AsyncWrapper
from ..payload import Payload
from ..props import Activity, com, NodeInfo, NodeInfoKeys
from ..props.builder import DemandBuilder, DemandDecorator
from .. import rest
from ..rest.activity import CommandExecutionError
from ..rest.market import OfferProposal, Subscription
from ..storage import gftp
from ._smartq import Consumer, Handle, SmartQueue
from .strategy import (
    DecreaseScoreForUnconfirmedAgreement,
    LeastExpensiveLinearPayuMS,
    MarketStrategy,
    SCORE_NEUTRAL,
)

if sys.version_info >= (3, 7):
    from contextlib import AsyncExitStack
else:
    from async_exit_stack import AsyncExitStack  # type: ignore

DEBIT_NOTE_MIN_TIMEOUT: Final[int] = 30  # in seconds
"Shortest debit note acceptance timeout the requestor will accept."

DEBIT_NOTE_ACCEPTANCE_TIMEOUT_PROP: Final[str] = "golem.com.payment.debit-notes.accept-timeout?"

CFG_INVOICE_TIMEOUT: Final[timedelta] = timedelta(minutes=5)
"Time to receive invoice from provider after tasks ended."

DEFAULT_EXECUTOR_TIMEOUT: Final[timedelta] = timedelta(minutes=15)
"Joint timeout for all tasks submitted to an executor."

DEFAULT_DRIVER = "zksync"
DEFAULT_NETWORK = "rinkeby"

logger = logging.getLogger(__name__)


class NoPaymentAccountError(Exception):
    """The error raised if no payment account for the required driver/network is available."""

    required_driver: str
    """Payment driver required for the account."""

    required_network: str
    """Network required for the account."""

    def __init__(self, required_driver: str, required_network: str):
        self.required_driver: str = required_driver
        self.required_network: str = required_network

    def __str__(self) -> str:
        return (
            f"No payment account available for driver `{self.required_driver}`"
            f" and network `{self.required_network}`"
        )


WorkItem = Union[Work, Tuple[Work, ExecOptions]]
"""The type of items yielded by a generator created by the `worker` function supplied by user."""


def unpack_work_item(item: WorkItem) -> Tuple[Work, ExecOptions]:
    """Extract `Work` object and options from a work item.
    If the item does not specify options, default ones are provided.
    """
    if isinstance(item, tuple):
        return item
    else:
        return item, ExecOptions()


batch_ids: Iterator[int] = itertools.count(1)


D = TypeVar("D")  # Type var for task data
R = TypeVar("R")  # Type var for task result


class Golem(AsyncContextManager):
    def __init__(
        self,
        *,
        budget: Union[float, Decimal],
        strategy: Optional[MarketStrategy] = None,
        subnet_tag: Optional[str] = None,
        driver: Optional[str] = None,
        network: Optional[str] = None,
        event_consumer: Optional[Callable[[Event], None]] = None,
        stream_output: bool = False,
        app_key: Optional[str] = None
    ):
        """
        Base execution engine containing functions common to all modes of operation

        :param budget: maximum budget for payments
        :param strategy: market strategy used to select providers from the market
            (e.g. LeastExpensiveLinearPayuMS or DummyMS)
        :param subnet_tag: use only providers in the subnet with the subnet_tag name
        :param driver: name of the payment driver to use or `None` to use the default driver;
            only payment platforms with the specified driver will be used
        :param network: name of the network to use or `None` to use the default network;
            only payment platforms with the specified network will be used
        :param event_consumer: a callable that processes events related to the
            computation; by default it is a function that logs all events
        :param stream_output: stream computation output from providers
        :param app_key: optional Yagna application key. If not provided, the default is to
                        get the value from `YAGNA_APPKEY` environment variable
        """
        self._init_api(app_key)

        self._budget_amount = Decimal(budget)
        self._budget_allocations: List[rest.payment.Allocation] = []

        if not strategy:
            strategy = LeastExpensiveLinearPayuMS(
                max_fixed_price=Decimal("1.0"),
                max_price_for={com.Counter.CPU: Decimal("0.2"), com.Counter.TIME: Decimal("0.1")},
            )
            # The factor 0.5 below means that an offer for a provider that failed to confirm
            # the last agreement proposed to them will have it's score multiplied by 0.5.
            strategy = DecreaseScoreForUnconfirmedAgreement(strategy, 0.5)
        self._strategy = strategy

        self._subnet: Optional[str] = subnet_tag
        self._driver = driver.lower() if driver else DEFAULT_DRIVER
        self._network = network.lower() if network else DEFAULT_NETWORK

        if not event_consumer:
            # Use local import to avoid cyclic imports when yapapi.log
            # is imported by client code
            from ..log import log_event_repr

            event_consumer = log_event_repr

        # Add buffering to the provided event emitter to make sure
        # that emitting events will not block
        self._wrapped_consumer = AsyncWrapper(event_consumer)

        self._stream_output = stream_output

        # initialize the payment structures
        self._agreements_to_pay: Set[str] = set()
        self._agreements_accepting_debit_notes: Set[str] = set()
        self._invoices: Dict[str, rest.payment.Invoice] = dict()
        self._payment_closing: bool = False

        self._services: Set[asyncio.Task] = set()

        self._stack = AsyncExitStack()

    async def create_demand_builder(
        self, expiration_time: datetime, payload: Payload
    ) -> DemandBuilder:
        """Create a `DemandBuilder` for given `payload` and `expiration_time`."""
        builder = DemandBuilder()
        builder.add(Activity(expiration=expiration_time, multi_activity=True))
        builder.add(NodeInfo(subnet_tag=self._subnet))
        if self._subnet:
            builder.ensure(f"({NodeInfoKeys.subnet_tag}={self._subnet})")
        await builder.decorate(self.payment_decoration)
        await builder.decorate(self.strategy)
        await builder.decorate(payload)
        return builder

    def _init_api(self, app_key: Optional[str] = None):
        """
        initialize the REST (low-level) API
        :param app_key: (optional) yagna daemon application key
        """
        self._api_config = rest.Configuration(app_key)

    @property
    def driver(self) -> str:
        return self._driver

    @property
    def network(self) -> str:
        return self._network

    @property
    def storage_manager(self):
        return self._storage_manager

    @property
    def strategy(self) -> MarketStrategy:
        return self._strategy

    def emit(self, *args, **kwargs) -> None:
        self._wrapped_consumer.async_call(*args, **kwargs)

    async def __aenter__(self) -> "Golem":
        stack = self._stack

        market_client = await stack.enter_async_context(self._api_config.market())
        self._market_api = rest.Market(market_client)

        activity_client = await stack.enter_async_context(self._api_config.activity())
        self._activity_api = rest.Activity(activity_client)

        payment_client = await stack.enter_async_context(self._api_config.payment())
        self._payment_api = rest.Payment(payment_client)

        # a set of `Job` instances used to track jobs - computations or services - started
        # it can be used to wait until all jobs are finished
        self._jobs: Set[Job] = set()

        self.payment_decoration = Golem.PaymentDecoration(await self._create_allocations())

        loop = asyncio.get_event_loop()
        self._process_invoices_job = loop.create_task(self.process_invoices())
        self._services.add(self._process_invoices_job)
        self._services.add(loop.create_task(self.process_debit_notes()))

        self._storage_manager = await self._stack.enter_async_context(gftp.provider())

        return self

    async def __aexit__(self, exc_type, exc_val, exc_tb):
        # Importing this at the beginning would cause circular dependencies
        from ..log import pluralize

        logger.debug("Golem is shutting down...")
        # Wait until all computations are finished
        await asyncio.gather(*[job.finished.wait() for job in self._jobs])

        self._payment_closing = True

        for task in self._services:
            if task is not self._process_invoices_job:
                task.cancel()

        if not any(True for job in self._jobs if job.agreements_pool.confirmed > 0):
            logger.debug("No need to wait for invoices.")
            self._process_invoices_job.cancel()

        try:
            logger.info("Waiting for Golem services to finish...")
            _, pending = await asyncio.wait(
                self._services, timeout=10, return_when=asyncio.ALL_COMPLETED
            )
            if pending:
                logger.debug(
                    "%s still running: %s", pluralize(len(pending), "service"), pending
                )
        except Exception:
            # TODO: add message
            logger.debug("TODO", exc_info=True)

        if self._agreements_to_pay:
            logger.info(
                "%s still unpaid, waiting for invoices...",
                pluralize(len(self._agreements_to_pay), "agreement"),
            )
            await asyncio.wait(
                {self._process_invoices_job}, timeout=30, return_when=asyncio.ALL_COMPLETED
            )
            if self._agreements_to_pay:
                logger.warning("Unpaid agreements: %s", self._agreements_to_pay)

        # TODO: prevent new computations at this point (if it's even possible to start one)
        try:
            await self._stack.aclose()
            self.emit(events.ShutdownFinished())
        except Exception:
            self.emit(events.ShutdownFinished(exc_info=sys.exc_info()))
        finally:
            await self._wrapped_consumer.stop()

    async def _create_allocations(self) -> rest.payment.MarketDecoration:

        if not self._budget_allocations:
            async for account in self._payment_api.accounts():
                driver = account.driver.lower()
                network = account.network.lower()
                if (driver, network) != (self._driver, self._network):
                    logger.debug(
                        f"Not using payment platform `%s`, platform's driver/network "
                        f"`%s`/`%s` is different than requested driver/network `%s`/`%s`",
                        account.platform,
                        driver,
                        network,
                        self._driver,
                        self._network,
                    )
                    continue
                logger.debug("Creating allocation using payment platform `%s`", account.platform)
                allocation = cast(
                    rest.payment.Allocation,
                    await self._stack.enter_async_context(
                        self._payment_api.new_allocation(
                            self._budget_amount,
                            payment_platform=account.platform,
                            payment_address=account.address,
                            #   TODO what do to with this?
                            #   expires=self._expires + CFG_INVOICE_TIMEOUT,
                        )
                    ),
                )
                self._budget_allocations.append(allocation)

            if not self._budget_allocations:
                raise NoPaymentAccountError(self._driver, self._network)

        allocation_ids = [allocation.id for allocation in self._budget_allocations]
        return await self._payment_api.decorate_demand(allocation_ids)

    def _get_allocation(
        self, item: Union[rest.payment.DebitNote, rest.payment.Invoice]
    ) -> rest.payment.Allocation:
        try:
            return next(
                allocation
                for allocation in self._budget_allocations
                if allocation.payment_address == item.payer_addr
                and allocation.payment_platform == item.payment_platform
            )
        except:
            raise ValueError(f"No allocation for {item.payment_platform} {item.payer_addr}.")

    async def process_invoices(self) -> None:
        async for invoice in self._payment_api.incoming_invoices():
            if invoice.agreement_id in self._agreements_to_pay:
                self.emit(
                    events.InvoiceReceived(
                        agr_id=invoice.agreement_id,
                        inv_id=invoice.invoice_id,
                        amount=invoice.amount,
                    )
                )
                try:
                    allocation = self._get_allocation(invoice)
                    await invoice.accept(amount=invoice.amount, allocation=allocation)
                except CancelledError:
                    raise
                except Exception:
                    self.emit(
                        events.PaymentFailed(
                            agr_id=invoice.agreement_id, exc_info=sys.exc_info()  # type: ignore
                        )
                    )
                else:
                    self._agreements_to_pay.remove(invoice.agreement_id)
                    assert invoice.agreement_id in self._agreements_accepting_debit_notes
                    self._agreements_accepting_debit_notes.remove(invoice.agreement_id)
                    self.emit(
                        events.PaymentAccepted(
                            agr_id=invoice.agreement_id,
                            inv_id=invoice.invoice_id,
                            amount=invoice.amount,
                        )
                    )
            else:
                self._invoices[invoice.agreement_id] = invoice
            if self._payment_closing and not self._agreements_to_pay:
                break

    # TODO Consider processing invoices and debit notes together
    async def process_debit_notes(self) -> None:
        async for debit_note in self._payment_api.incoming_debit_notes():
            if debit_note.agreement_id in self._agreements_accepting_debit_notes:
                self.emit(
                    events.DebitNoteReceived(
                        agr_id=debit_note.agreement_id,
                        amount=debit_note.total_amount_due,
                        note_id=debit_note.debit_note_id,
                    )
                )
                try:
                    allocation = self._get_allocation(debit_note)
                    await debit_note.accept(
                        amount=debit_note.total_amount_due, allocation=allocation
                    )
                except CancelledError:
                    raise
                except Exception:
                    self.emit(
                        events.PaymentFailed(
                            agr_id=debit_note.agreement_id, exc_info=sys.exc_info()  # type: ignore
                        )
                    )
            if self._payment_closing and not self._agreements_to_pay:
                break

    async def accept_payment_for_agreement(self, agreement_id: str, *, partial: bool = False) -> None:
        self.emit(events.PaymentPrepared(agr_id=agreement_id))
        inv = self._invoices.get(agreement_id)
        if inv is None:
            self._agreements_to_pay.add(agreement_id)
            self.emit(events.PaymentQueued(agr_id=agreement_id))
            return
        del self._invoices[agreement_id]
        allocation = self._get_allocation(inv)
        await inv.accept(amount=inv.amount, allocation=allocation)
        self.emit(
            events.PaymentAccepted(
                agr_id=agreement_id, inv_id=inv.invoice_id, amount=inv.amount
            )
        )

    def approve_agreement_payments(self, agreement_id):
        self._agreements_accepting_debit_notes.add(agreement_id)

    def add_job(self, job: "Job"):
        self._jobs.add(job)

    @staticmethod
    def finalize_job(job: "Job"):
        job.finished.set()

    @dataclass
    class PaymentDecoration(DemandDecorator):
        market_decoration: rest.payment.MarketDecoration

        async def decorate_demand(self, demand: DemandBuilder):
            for constraint in self.market_decoration.constraints:
                demand.ensure(constraint)
            demand.properties.update({p.key: p.value for p in self.market_decoration.properties})

    async def execute_task(
            self,
            worker: Callable[
                [WorkContext, AsyncIterator[Task[D, R]]],
                AsyncGenerator[Work, Awaitable[List[events.CommandEvent]]],
            ],
            data: Iterable[Task[D, R]],
            payload: Payload,
            max_workers: Optional[int] = None,
            timeout: Optional[timedelta] = None,
            budget: Optional[Union[float, Decimal]] = None,
    ) -> AsyncIterator[Task[D, R]]:

        kwargs: Dict[str, Any] = {
            'payload': payload
        }
        if max_workers:
            kwargs['max_workers'] = max_workers
        if timeout:
            kwargs['timeout'] = timeout
        kwargs['budget'] = budget if budget is not None else self._budget_amount

        async with Executor(_engine=self, **kwargs) as executor:
            async for t in executor.submit(worker, data):
                yield t

    async def create_activity(self, agreement_id: str):
        return await self._activity_api.new_activity(
            agreement_id,
            stream_events=self._stream_output
        )

    async def process_batches(
        self,
        agreement_id: str,
        activity: rest.activity.Activity,
        command_generator: AsyncGenerator[Work, Awaitable[List[events.CommandEvent]]],
    ) -> None:
        """Send command batches produced by `command_generator` to `activity`."""

        item = await command_generator.__anext__()

        while True:

            batch, exec_options = unpack_work_item(item)
            # TODO: `task_id` should really be `batch_id`, but then we should also rename
            # `task_id` field of several events (e.g. `ScriptSent`)
            task_id = str(next(batch_ids))

            if batch.timeout:
                if exec_options.batch_timeout:
                    logger.warning(
                        "Overriding batch timeout set with commit(batch_timeout)"
                        "by the value set in exec options"
                    )
                else:
                    exec_options.batch_timeout = batch.timeout

            batch_deadline = (
                datetime.now(timezone.utc) + exec_options.batch_timeout
                if exec_options.batch_timeout
                else None
            )

            await batch.prepare()
            cc = CommandContainer()
            batch.register(cc)
            remote = await activity.send(cc.commands(), deadline=batch_deadline)
            cmds = cc.commands()
            self.emit(events.ScriptSent(agr_id=agreement_id, task_id=task_id, cmds=cmds))

            async def get_batch_results() -> List[events.CommandEvent]:
                results = []
                async for evt_ctx in remote:
                    evt = evt_ctx.event(agr_id=agreement_id, task_id=task_id, cmds=cmds)
                    self.emit(evt)
                    results.append(evt)
                    if isinstance(evt, events.CommandExecuted) and not evt.success:
                        raise CommandExecutionError(evt.command, evt.message)

                self.emit(events.GettingResults(agr_id=agreement_id, task_id=task_id))
                await batch.post()
                self.emit(events.ScriptFinished(agr_id=agreement_id, task_id=task_id))
                await self.accept_payment_for_agreement(agreement_id, partial=True)
                return results

            loop = asyncio.get_event_loop()

            if exec_options.wait_for_results:
                # Block until the results are available
                try:
                    future_results = loop.create_future()
                    results = await get_batch_results()
                    future_results.set_result(results)
                    item = await command_generator.asend(future_results)
                except StopAsyncIteration:
                    raise
                except Exception:
                    # Raise the exception in `command_generator` (the `worker` coroutine).
                    # If the client code is able to handle it then we'll proceed with
                    # subsequent batches. Otherwise the worker finishes with error.
                    item = await command_generator.athrow(*sys.exc_info())
            else:
                # Schedule the coroutine in a separate asyncio task
                future_results = loop.create_task(get_batch_results())
                item = await command_generator.asend(future_results)


class Job:
    """Functionality related to a single job."""

    def __init__(
            self,
            engine: Golem,
            expiration_time: datetime,
            payload: Payload,
    ):
        self.engine = engine
        self.offers_collected: int = 0
        self.proposals_confirmed: int = 0
        self.expiration_time: datetime = expiration_time
        self.payload: Payload = payload

        self.agreements_pool = AgreementsPool(self.engine.emit)
        self.finished = asyncio.Event()

    async def _handle_proposal(
            self,
            proposal: OfferProposal,
            demand_builder: DemandBuilder,
    ) -> events.Event:
        """Handle a single `OfferProposal`.

        A `proposal` is scored and then can be rejected, responded with
        a counter-proposal or stored in an agreements pool to be used
        for negotiating an agreement.
        """

        async def reject_proposal(reason: str) -> events.ProposalRejected:
            """Reject `proposal` due to given `reason`."""
            await proposal.reject(reason)
            return events.ProposalRejected(prop_id=proposal.id, reason=reason)

        score = await self.engine._strategy.score_offer(proposal, self.agreements_pool)
        logger.debug(
            "Scored offer %s, provider: %s, strategy: %s, score: %f",
            proposal.id,
            proposal.props.get("golem.node.id.name"),
            type(self.engine._strategy).__name__,
            score,
        )

        if score < SCORE_NEUTRAL:
            return await reject_proposal("Score too low")

        if not proposal.is_draft:
            # Proposal is not yet a draft of an agreement

            # Check if any of the supported payment platforms matches the proposal
            common_platforms = self._get_common_payment_platforms(proposal)
            if common_platforms:
                demand_builder.properties["golem.com.payment.chosen-platform"] = next(
                    iter(common_platforms)
                )
            else:
                # reject proposal if there are no common payment platforms
                return await reject_proposal("No common payment platform")

            # Check if the timeout for debit note acceptance is not too low
            timeout = proposal.props.get(DEBIT_NOTE_ACCEPTANCE_TIMEOUT_PROP)
            if timeout:
                if timeout < DEBIT_NOTE_MIN_TIMEOUT:
                    return await reject_proposal("Debit note acceptance timeout is too short")
                else:
                    demand_builder.properties[DEBIT_NOTE_ACCEPTANCE_TIMEOUT_PROP] = timeout

            await proposal.respond(demand_builder.properties, demand_builder.constraints)
            return events.ProposalResponded(prop_id=proposal.id)

        else:
            # It's a draft agreement
            await self.agreements_pool.add_proposal(score, proposal)
            return events.ProposalConfirmed(prop_id=proposal.id)

    async def _find_offers_for_subscription(
            self, subscription: Subscription, demand_builder: DemandBuilder,
    ) -> None:
        """Create a market subscription and repeatedly collect offer proposals for it.

        Collected proposals are processed concurrently using a bounded number
        of asyncio tasks.

        :param state: A state related to a call to `Executor.submit()`
        """
        max_number_of_tasks = 5

        try:
            proposals = subscription.events()
        except Exception as ex:
            self.engine.emit(events.CollectFailed(sub_id=subscription.id, reason=str(ex)))
            raise

        # A semaphore is used to limit the number of handler tasks
        semaphore = asyncio.Semaphore(max_number_of_tasks)

        async for proposal in proposals:

            self.engine.emit(events.ProposalReceived(prop_id=proposal.id, provider_id=proposal.issuer))
            self.offers_collected += 1

            async def handler(proposal_):
                """A coroutine that wraps `_handle_proposal()` method with error handling."""
                try:
                    event = await self._handle_proposal(proposal_, demand_builder)
                    assert isinstance(event, events.ProposalEvent)
                    self.engine.emit(event)
                    if isinstance(event, events.ProposalConfirmed):
                        self.proposals_confirmed += 1
                except CancelledError:
                    raise
                except Exception:
                    with contextlib.suppress(Exception):
                        self.engine.emit(
                            events.ProposalFailed(
                                prop_id=proposal_.id, exc_info=sys.exc_info()  # type: ignore
                            )
                        )
                finally:
                    semaphore.release()

            # Create a new handler task
            await semaphore.acquire()
            asyncio.get_event_loop().create_task(handler(proposal))

    async def find_offers(self) -> None:
        """Create demand subscription and process offers.
        When the subscription expires, create a new one. And so on...
        """

        builder = await self.engine.create_demand_builder(
            self.expiration_time, self.payload
        )

        while True:
            try:
                subscription = await builder.subscribe(self.engine._market_api)
                self.engine.emit(events.SubscriptionCreated(sub_id=subscription.id))
            except Exception as ex:
                self.engine.emit(events.SubscriptionFailed(reason=str(ex)))
                raise
            async with subscription:
                await self._find_offers_for_subscription(subscription, builder)

    # TODO: move to Golem
    def _get_common_payment_platforms(self, proposal: rest.market.OfferProposal) -> Set[str]:
        prov_platforms = {
            property.split(".")[4]
            for property in proposal.props
            if property.startswith("golem.com.payment.platform.") and property is not None
        }
        if not prov_platforms:
            prov_platforms = {"NGNT"}
        req_platforms = {
            allocation.payment_platform
            for allocation in self.engine._budget_allocations
            if allocation.payment_platform is not None
        }
        return req_platforms.intersection(prov_platforms)


DEFAULT_GET_OFFERS_TIMEOUT = timedelta(seconds=20)


class Executor(AsyncContextManager):
    """
    Task executor.

    Used to run batch tasks using the specified application package within providers' execution units.
    """

    def __init__(
        self,
        *,
        budget: Union[float, Decimal],
        strategy: Optional[MarketStrategy] = None,
        subnet_tag: Optional[str] = None,
        driver: Optional[str] = None,
        network: Optional[str] = None,
        event_consumer: Optional[Callable[[Event], None]] = None,
        stream_output: bool = False,
        max_workers: int = 5,
        timeout: timedelta = DEFAULT_EXECUTOR_TIMEOUT,
        package: Optional[Payload] = None,
        payload: Optional[Payload] = None,
        _engine: Optional[Golem] = None,
    ):
        """Create a new executor.

        :param budget: [DEPRECATED use `Golem` instead] maximum budget for payments
        :param strategy: [DEPRECATED use `Golem` instead] market strategy used to
            select providers from the market (e.g. LeastExpensiveLinearPayuMS or DummyMS)
        :param subnet_tag: [DEPRECATED use `Golem` instead] use only providers in the
            subnet with the subnet_tag name
        :param driver: [DEPRECATED use `Golem` instead] name of the payment driver
            to use or `None` to use the default driver;
            only payment platforms with the specified driver will be used
        :param network: [DEPRECATED use `Golem` instead] name of the network
            to use or `None` to use the default network;
            only payment platforms with the specified network will be used
        :param event_consumer: [DEPRECATED use `Golem` instead] a callable that
            processes events related to the computation;
            by default it is a function that logs all events
        :param stream_output: [DEPRECATED use `Golem` instead]
            stream computation output from providers

        :param max_workers: maximum number of workers performing the computation
        :param timeout: timeout for the whole computation
        :param package: a package common for all tasks; vm.repo() function may be used
            to return package from a repository
        """
        logger.debug("Creating Executor instance; parameters: %s", locals())
        self.__standalone = False

        if _engine:
            self._engine = _engine
        else:
            warnings.warn(
                "stand-alone usage is deprecated, please `Golem.execute_task` class instead ",
                DeprecationWarning
            )
            self._engine = Golem(
                budget=budget,
                strategy=strategy,
                subnet_tag=subnet_tag,
                driver=driver,
                network=network,
                event_consumer=event_consumer,
                stream_output=stream_output
            )
            self.__standalone = True

        if package:
            if payload:
                raise ValueError("Cannot use `payload` and `package` at the same time")
            logger.warning(
                f"`package` argument to `{self.__class__}` is deprecated, please use `payload` instead"
            )
            payload = package
        if not payload:
            raise ValueError("Executor `payload` must be specified")

        self._payload = payload
        self._timeout: timedelta = timeout
        self._max_workers = max_workers
        self._stack = AsyncExitStack()

    @property
    def driver(self) -> str:
        return self._engine.driver

    @property
    def network(self) -> str:
        return self._engine.network

    async def __aenter__(self) -> "Executor":
        self._expires = datetime.now(timezone.utc) + self._timeout
        if self.__standalone:
            await self._engine.__aenter__()
        return self

    async def __aexit__(self, exc_type, exc_val, exc_tb):
        await self._stack.aclose()
        if self.__standalone:
            await self._engine.__aexit__(exc_type, exc_val, exc_tb)

    def emit(self, event: events.Event) -> None:
        self._engine.emit(event)

    async def submit(
        self,
        worker: Callable[
            [WorkContext, AsyncIterator[Task[D, R]]],
            AsyncGenerator[Work, Awaitable[List[events.CommandEvent]]],
        ],
        data: Union[AsyncIterator[Task[D, R]], Iterable[Task[D, R]]],
    ) -> AsyncIterator[Task[D, R]]:
        """Submit a computation to be executed on providers.

        :param worker: a callable that takes a WorkContext object and a list o tasks,
                       adds commands to the context object and yields committed commands
        :param data: an iterator of Task objects to be computed on providers
        :return: yields computation progress events
        """

        job = Job(
            self._engine,
            expiration_time=self._expires,
            payload=self._payload
        )
        self._engine.add_job(job)

        services: Set[asyncio.Task] = set()
        workers: Set[asyncio.Task] = set()

        try:
            generator = self._submit(worker, data, services, workers, job)
            try:
                async for result in generator:
                    yield result
            except GeneratorExit:
                logger.debug("Early exit from submit(), cancelling the computation")
                try:
                    # Cancel `generator`. It should then exit by raising `StopAsyncIteration`.
                    await generator.athrow(CancelledError)
                except StopAsyncIteration:
                    pass
        finally:
            # Cancel and gather all tasks to make sure all exceptions are retrieved.
            all_tasks = workers.union(services)
            for task in all_tasks:
                if not task.done():
                    logger.debug("Cancelling task: %s", task)
                    task.cancel()
            await asyncio.gather(*all_tasks, return_exceptions=True)
            # Signal that this computation is finished
            self._engine.finalize_job(job)

    async def _submit(
        self,
        worker: Callable[
            [WorkContext, AsyncIterator[Task[D, R]]],
            AsyncGenerator[Work, Awaitable[List[events.CommandEvent]]],
        ],
        data: Union[AsyncIterator[Task[D, R]], Iterable[Task[D, R]]],
        services: Set[asyncio.Task],
        workers: Set[asyncio.Task],
        job: Job,
    ) -> AsyncGenerator[Task[D, R], None]:

        self.emit(events.ComputationStarted(self._expires))

        done_queue: asyncio.Queue[Task[D, R]] = asyncio.Queue()

        def on_task_done(task: Task[D, R], status: TaskStatus) -> None:
            """Callback run when `task` is accepted or rejected."""
            if status == TaskStatus.ACCEPTED:
                done_queue.put_nowait(task)

        async def input_tasks() -> AsyncIterator[Task[D, R]]:
            if isinstance(data, AsyncIterator):
                async for task in data:
                    task._add_callback(on_task_done)
                    yield task
            else:
                for task in data:
                    task._add_callback(on_task_done)
                    yield task

        work_queue = SmartQueue(input_tasks())

        last_wid = 0

<<<<<<< HEAD
=======
        agreements_to_pay: Set[str] = set()
        agreements_accepting_debit_notes: Set[str] = set()
        invoices: Dict[str, rest.payment.Invoice] = dict()
        payment_closing: bool = False

        async def process_invoices() -> None:
            async for invoice in self._payment_api.incoming_invoices():
                if invoice.agreement_id in agreements_to_pay:
                    emit(
                        events.InvoiceReceived(
                            agr_id=invoice.agreement_id,
                            inv_id=invoice.invoice_id,
                            amount=invoice.amount,
                        )
                    )
                    try:
                        allocation = self._get_allocation(invoice)
                        await invoice.accept(amount=invoice.amount, allocation=allocation)
                    except CancelledError:
                        raise
                    except Exception:
                        emit(
                            events.PaymentFailed(
                                agr_id=invoice.agreement_id, exc_info=sys.exc_info()  # type: ignore
                            )
                        )
                    else:
                        agreements_to_pay.remove(invoice.agreement_id)
                        assert invoice.agreement_id in agreements_accepting_debit_notes
                        agreements_accepting_debit_notes.remove(invoice.agreement_id)
                        emit(
                            events.PaymentAccepted(
                                agr_id=invoice.agreement_id,
                                inv_id=invoice.invoice_id,
                                amount=invoice.amount,
                            )
                        )
                else:
                    invoices[invoice.agreement_id] = invoice
                if payment_closing and not agreements_to_pay:
                    break

        # TODO Consider processing invoices and debit notes together
        async def process_debit_notes() -> None:
            async for debit_note in self._payment_api.incoming_debit_notes():
                if debit_note.agreement_id in agreements_accepting_debit_notes:
                    emit(
                        events.DebitNoteReceived(
                            agr_id=debit_note.agreement_id,
                            amount=debit_note.total_amount_due,
                            note_id=debit_note.debit_note_id,
                        )
                    )
                    try:
                        allocation = self._get_allocation(debit_note)
                        await debit_note.accept(
                            amount=debit_note.total_amount_due, allocation=allocation
                        )
                    except CancelledError:
                        raise
                    except Exception:
                        emit(
                            events.PaymentFailed(
                                agr_id=debit_note.agreement_id, exc_info=sys.exc_info()  # type: ignore
                            )
                        )
                if payment_closing and not agreements_to_pay:
                    break

        async def accept_payment_for_agreement(agreement_id: str, *, partial: bool = False) -> None:
            emit(events.PaymentPrepared(agr_id=agreement_id))
            inv = invoices.get(agreement_id)
            if inv is None:
                agreements_to_pay.add(agreement_id)
                emit(events.PaymentQueued(agr_id=agreement_id))
                return
            del invoices[agreement_id]
            allocation = self._get_allocation(inv)
            await inv.accept(amount=inv.amount, allocation=allocation)
            emit(
                events.PaymentAccepted(
                    agr_id=agreement_id, inv_id=inv.invoice_id, amount=inv.amount
                )
            )

        storage_manager = await self._stack.enter_async_context(gftp.provider())

        def unpack_work_item(item: WorkItem) -> Tuple[Work, ExecOptions]:
            """Extract `Work` object and options from a work item.
            If the item does not specify options, default ones are provided.
            """
            if isinstance(item, tuple):
                return item
            else:
                return item, ExecOptions()

        async def process_batches(
            agreement_id: str,
            activity: rest.activity.Activity,
            command_generator: AsyncGenerator[Work, Awaitable[List[events.CommandEvent]]],
            consumer: Consumer[Task[D, R]],
        ) -> None:
            """Send command batches produced by `command_generator` to `activity`."""

            item = await command_generator.__anext__()

            while True:

                batch, exec_options = unpack_work_item(item)
                if batch.timeout:
                    if exec_options.batch_timeout:
                        logger.warning(
                            "Overriding batch timeout set with commit(batch_timeout)"
                            "by the value set in exec options"
                        )
                    else:
                        exec_options.batch_timeout = batch.timeout

                batch_deadline = (
                    datetime.now(timezone.utc) + exec_options.batch_timeout
                    if exec_options.batch_timeout
                    else None
                )

                current_worker_task = consumer.current_item
                if current_worker_task:
                    emit(
                        events.TaskStarted(
                            agr_id=agreement_id,
                            task_id=current_worker_task.id,
                            task_data=current_worker_task.data,
                        )
                    )
                task_id = current_worker_task.id if current_worker_task else None

                await batch.prepare()
                cc = CommandContainer()
                batch.register(cc)
                remote = await activity.send(cc.commands(), stream_output, deadline=batch_deadline)
                cmds = cc.commands()
                emit(events.ScriptSent(agr_id=agreement_id, task_id=task_id, cmds=cmds))

                async def get_batch_results() -> List[events.CommandEvent]:
                    results = []
                    async for evt_ctx in remote:
                        evt = evt_ctx.event(agr_id=agreement_id, task_id=task_id, cmds=cmds)
                        emit(evt)
                        results.append(evt)
                        if isinstance(evt, events.CommandExecuted) and not evt.success:
                            raise CommandExecutionError(evt.command, evt.stderr)

                    emit(events.GettingResults(agr_id=agreement_id, task_id=task_id))
                    await batch.post()
                    emit(events.ScriptFinished(agr_id=agreement_id, task_id=task_id))
                    await accept_payment_for_agreement(agreement_id, partial=True)
                    return results

                loop = asyncio.get_event_loop()

                if exec_options.wait_for_results:
                    # Block until the results are available
                    try:
                        future_results = loop.create_future()
                        results = await get_batch_results()
                        future_results.set_result(results)
                        item = await command_generator.asend(future_results)
                    except StopAsyncIteration:
                        raise
                    except Exception:
                        # Raise the exception in `command_generator` (the `worker` coroutine).
                        # If the client code is able to handle it then we'll proceed with
                        # subsequent batches. Otherwise the worker finishes with error.
                        item = await command_generator.athrow(*sys.exc_info())
                else:
                    # Schedule the coroutine in a separate asyncio task
                    future_results = loop.create_task(get_batch_results())
                    item = await command_generator.asend(future_results)
>>>>>>> 59fb2fb4

        async def start_worker(agreement: rest.market.Agreement, node_info: NodeInfo) -> None:

            nonlocal last_wid
            wid = last_wid
            last_wid += 1

            self.emit(events.WorkerStarted(agr_id=agreement.id))

            try:
                act = await self._engine.create_activity(agreement.id)
            except Exception:
                self.emit(
                    events.ActivityCreateFailed(
                        agr_id=agreement.id, exc_info=sys.exc_info()  # type: ignore
                    )
                )
                self.emit(events.WorkerFinished(agr_id=agreement.id))
                raise

            async with act:

                self.emit(events.ActivityCreated(act_id=act.id, agr_id=agreement.id))
                self._engine.approve_agreement_payments(agreement.id)
                work_context = WorkContext(
                    f"worker-{wid}", node_info, self._engine.storage_manager, emitter=self.emit
                )

                with work_queue.new_consumer() as consumer:
                    try:
                        async def task_generator() -> AsyncIterator[Task[D, R]]:
                            async for handle in consumer:
                                task = Task.for_handle(handle, work_queue, self.emit)
                                self._engine.emit(
                                    events.TaskStarted(
                                        agr_id=agreement.id,
                                        task_id=handle.data.id,
                                        task_data=handle.data.data
                                    )
                                )
                                yield task

                        batch_generator = worker(work_context, task_generator())
                        try:
                            await self._engine.process_batches(agreement.id, act, batch_generator)
                        except StopAsyncIteration:
                            pass
                        self.emit(events.WorkerFinished(agr_id=agreement.id))
                    except Exception:
                        self.emit(
                            events.WorkerFinished(
                                agr_id=agreement.id, exc_info=sys.exc_info()  # type: ignore
                            )
                        )
                        raise
                    finally:
                        await self._engine.accept_payment_for_agreement(agreement.id)

        async def worker_starter() -> None:
            while True:
                await asyncio.sleep(2)
                await job.agreements_pool.cycle()
                if (
                    len(workers) < self._max_workers
                    and await work_queue.has_unassigned_items()
                ):
                    new_task = None
                    try:
                        new_task = await job.agreements_pool.use_agreement(
                            lambda agreement, node: loop.create_task(start_worker(agreement, node))
                        )
                        if new_task is None:
                            continue
                        workers.add(new_task)
                    except CancelledError:
                        raise
                    except Exception:
                        if new_task:
                            new_task.cancel()
                        logger.debug("There was a problem during use_agreement", exc_info=True)

        loop = asyncio.get_event_loop()
        find_offers_task = loop.create_task(job.find_offers())

        wait_until_done = loop.create_task(work_queue.wait_until_done())
        worker_starter_task = loop.create_task(worker_starter())

        # Py38: find_offers_task.set_name('find_offers_task')

        get_offers_deadline = datetime.now(timezone.utc) + DEFAULT_GET_OFFERS_TIMEOUT
        get_done_task: Optional[asyncio.Task] = None
        services.update(
            {
                find_offers_task,
                wait_until_done,
                worker_starter_task,
            }
        )
        cancelled = False

        try:
            while wait_until_done in services or not done_queue.empty():

                now = datetime.now(timezone.utc)
                if now > self._expires:
                    raise TimeoutError(f"Computation timed out after {self._timeout}")
                if now > get_offers_deadline and job.proposals_confirmed == 0:
                    self.emit(
                        events.NoProposalsConfirmed(
                            num_offers=job.offers_collected, timeout=DEFAULT_GET_OFFERS_TIMEOUT
                        )
                    )
                    get_offers_deadline += DEFAULT_GET_OFFERS_TIMEOUT

                if not get_done_task:
                    get_done_task = loop.create_task(done_queue.get())
                    services.add(get_done_task)

                done, pending = await asyncio.wait(
                    services.union(workers), timeout=10, return_when=asyncio.FIRST_COMPLETED
                )

                for task in done:
                    # if an exception occurred when a service task was running
                    if task in services and not task.cancelled() and task.exception():
                        raise cast(BaseException, task.exception())
                    if task in workers:
                        try:
                            await task
                        except Exception:
                            pass

                workers -= done
                services -= done

                assert get_done_task
                if get_done_task.done():
                    yield get_done_task.result()
                    assert get_done_task not in services
                    get_done_task = None

            self.emit(events.ComputationFinished())

        except (Exception, CancelledError, KeyboardInterrupt):
            self.emit(events.ComputationFinished(exc_info=sys.exc_info()))  # type: ignore
            cancelled = True

        finally:
            # Importing this at the beginning would cause circular dependencies
            from ..log import pluralize

            for task in services:
                task.cancel()
            if cancelled:
                reason = {"message": "Work cancelled", "golem.requestor.code": "Cancelled"}
                for worker_task in workers:
                    worker_task.cancel()
            else:
                reason = {
                    "message": "Successfully finished all work",
                    "golem.requestor.code": "Success",
                }

            if workers:
                _, pending = await asyncio.wait(
                    workers, timeout=1, return_when=asyncio.ALL_COMPLETED
                )
                if pending:
                    logger.info("Waiting for %s to finish...", pluralize(len(pending), "worker"))
                    await asyncio.wait(workers, timeout=9, return_when=asyncio.ALL_COMPLETED)

            try:
                logger.debug("Terminating agreements...")
                await job.agreements_pool.terminate_all(reason=reason)
            except Exception:
                logger.debug("Problem with agreements termination", exc_info=True)

            try:
                logger.info("Waiting for Executor services to finish...")
                _, pending = await asyncio.wait(
                    workers.union(services), timeout=10, return_when=asyncio.ALL_COMPLETED
                )
                if pending:
                    logger.debug(
                        "%s still running: %s", pluralize(len(pending), "service"), pending
                    )
            except Exception:
                # TODO: add message
                logger.debug("TODO", exc_info=True)<|MERGE_RESOLUTION|>--- conflicted
+++ resolved
@@ -535,7 +535,7 @@
                     self.emit(evt)
                     results.append(evt)
                     if isinstance(evt, events.CommandExecuted) and not evt.success:
-                        raise CommandExecutionError(evt.command, evt.message)
+                        raise CommandExecutionError(evt.command, evt.stderr)
 
                 self.emit(events.GettingResults(agr_id=agreement_id, task_id=task_id))
                 await batch.post()
@@ -919,187 +919,6 @@
 
         last_wid = 0
 
-<<<<<<< HEAD
-=======
-        agreements_to_pay: Set[str] = set()
-        agreements_accepting_debit_notes: Set[str] = set()
-        invoices: Dict[str, rest.payment.Invoice] = dict()
-        payment_closing: bool = False
-
-        async def process_invoices() -> None:
-            async for invoice in self._payment_api.incoming_invoices():
-                if invoice.agreement_id in agreements_to_pay:
-                    emit(
-                        events.InvoiceReceived(
-                            agr_id=invoice.agreement_id,
-                            inv_id=invoice.invoice_id,
-                            amount=invoice.amount,
-                        )
-                    )
-                    try:
-                        allocation = self._get_allocation(invoice)
-                        await invoice.accept(amount=invoice.amount, allocation=allocation)
-                    except CancelledError:
-                        raise
-                    except Exception:
-                        emit(
-                            events.PaymentFailed(
-                                agr_id=invoice.agreement_id, exc_info=sys.exc_info()  # type: ignore
-                            )
-                        )
-                    else:
-                        agreements_to_pay.remove(invoice.agreement_id)
-                        assert invoice.agreement_id in agreements_accepting_debit_notes
-                        agreements_accepting_debit_notes.remove(invoice.agreement_id)
-                        emit(
-                            events.PaymentAccepted(
-                                agr_id=invoice.agreement_id,
-                                inv_id=invoice.invoice_id,
-                                amount=invoice.amount,
-                            )
-                        )
-                else:
-                    invoices[invoice.agreement_id] = invoice
-                if payment_closing and not agreements_to_pay:
-                    break
-
-        # TODO Consider processing invoices and debit notes together
-        async def process_debit_notes() -> None:
-            async for debit_note in self._payment_api.incoming_debit_notes():
-                if debit_note.agreement_id in agreements_accepting_debit_notes:
-                    emit(
-                        events.DebitNoteReceived(
-                            agr_id=debit_note.agreement_id,
-                            amount=debit_note.total_amount_due,
-                            note_id=debit_note.debit_note_id,
-                        )
-                    )
-                    try:
-                        allocation = self._get_allocation(debit_note)
-                        await debit_note.accept(
-                            amount=debit_note.total_amount_due, allocation=allocation
-                        )
-                    except CancelledError:
-                        raise
-                    except Exception:
-                        emit(
-                            events.PaymentFailed(
-                                agr_id=debit_note.agreement_id, exc_info=sys.exc_info()  # type: ignore
-                            )
-                        )
-                if payment_closing and not agreements_to_pay:
-                    break
-
-        async def accept_payment_for_agreement(agreement_id: str, *, partial: bool = False) -> None:
-            emit(events.PaymentPrepared(agr_id=agreement_id))
-            inv = invoices.get(agreement_id)
-            if inv is None:
-                agreements_to_pay.add(agreement_id)
-                emit(events.PaymentQueued(agr_id=agreement_id))
-                return
-            del invoices[agreement_id]
-            allocation = self._get_allocation(inv)
-            await inv.accept(amount=inv.amount, allocation=allocation)
-            emit(
-                events.PaymentAccepted(
-                    agr_id=agreement_id, inv_id=inv.invoice_id, amount=inv.amount
-                )
-            )
-
-        storage_manager = await self._stack.enter_async_context(gftp.provider())
-
-        def unpack_work_item(item: WorkItem) -> Tuple[Work, ExecOptions]:
-            """Extract `Work` object and options from a work item.
-            If the item does not specify options, default ones are provided.
-            """
-            if isinstance(item, tuple):
-                return item
-            else:
-                return item, ExecOptions()
-
-        async def process_batches(
-            agreement_id: str,
-            activity: rest.activity.Activity,
-            command_generator: AsyncGenerator[Work, Awaitable[List[events.CommandEvent]]],
-            consumer: Consumer[Task[D, R]],
-        ) -> None:
-            """Send command batches produced by `command_generator` to `activity`."""
-
-            item = await command_generator.__anext__()
-
-            while True:
-
-                batch, exec_options = unpack_work_item(item)
-                if batch.timeout:
-                    if exec_options.batch_timeout:
-                        logger.warning(
-                            "Overriding batch timeout set with commit(batch_timeout)"
-                            "by the value set in exec options"
-                        )
-                    else:
-                        exec_options.batch_timeout = batch.timeout
-
-                batch_deadline = (
-                    datetime.now(timezone.utc) + exec_options.batch_timeout
-                    if exec_options.batch_timeout
-                    else None
-                )
-
-                current_worker_task = consumer.current_item
-                if current_worker_task:
-                    emit(
-                        events.TaskStarted(
-                            agr_id=agreement_id,
-                            task_id=current_worker_task.id,
-                            task_data=current_worker_task.data,
-                        )
-                    )
-                task_id = current_worker_task.id if current_worker_task else None
-
-                await batch.prepare()
-                cc = CommandContainer()
-                batch.register(cc)
-                remote = await activity.send(cc.commands(), stream_output, deadline=batch_deadline)
-                cmds = cc.commands()
-                emit(events.ScriptSent(agr_id=agreement_id, task_id=task_id, cmds=cmds))
-
-                async def get_batch_results() -> List[events.CommandEvent]:
-                    results = []
-                    async for evt_ctx in remote:
-                        evt = evt_ctx.event(agr_id=agreement_id, task_id=task_id, cmds=cmds)
-                        emit(evt)
-                        results.append(evt)
-                        if isinstance(evt, events.CommandExecuted) and not evt.success:
-                            raise CommandExecutionError(evt.command, evt.stderr)
-
-                    emit(events.GettingResults(agr_id=agreement_id, task_id=task_id))
-                    await batch.post()
-                    emit(events.ScriptFinished(agr_id=agreement_id, task_id=task_id))
-                    await accept_payment_for_agreement(agreement_id, partial=True)
-                    return results
-
-                loop = asyncio.get_event_loop()
-
-                if exec_options.wait_for_results:
-                    # Block until the results are available
-                    try:
-                        future_results = loop.create_future()
-                        results = await get_batch_results()
-                        future_results.set_result(results)
-                        item = await command_generator.asend(future_results)
-                    except StopAsyncIteration:
-                        raise
-                    except Exception:
-                        # Raise the exception in `command_generator` (the `worker` coroutine).
-                        # If the client code is able to handle it then we'll proceed with
-                        # subsequent batches. Otherwise the worker finishes with error.
-                        item = await command_generator.athrow(*sys.exc_info())
-                else:
-                    # Schedule the coroutine in a separate asyncio task
-                    future_results = loop.create_task(get_batch_results())
-                    item = await command_generator.asend(future_results)
->>>>>>> 59fb2fb4
-
         async def start_worker(agreement: rest.market.Agreement, node_info: NodeInfo) -> None:
 
             nonlocal last_wid
