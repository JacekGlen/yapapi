import abc
import asyncio
from functools import partial
import json
from os import PathLike
from pathlib import Path
from typing import Callable, List, Optional, Dict, Union, Any, Awaitable, Type, TYPE_CHECKING


from yapapi.events import DownloadStarted, DownloadFinished, CommandEventType
from yapapi.script.capture import CaptureContext
from yapapi.storage import StorageProvider, Source, Destination, DOWNLOAD_BYTES_LIMIT_DEFAULT


if TYPE_CHECKING:
    from yapapi.script import Script


# For example: { "start": { "args": [] } }
BatchCommand = Dict[str, Dict[str, Union[str, List[str]]]]


class Command(abc.ABC):
    def evaluate(self) -> BatchCommand:
        """Evaluate and serialize this command."""

    async def after(self) -> None:
        """A hook to be executed on requestor's end after the script has finished."""
        pass

    async def before(self) -> None:
        """A hook to be executed on requestor's end before the script is sent to the provider."""
        pass

    @staticmethod
    def _make_batch_command(cmd_name: str, **kwargs) -> BatchCommand:
        kwargs = dict((key[1:] if key[0] == "_" else key, value) for key, value in kwargs.items())
        return {cmd_name: kwargs}

    def __init__(self):
        self._result: asyncio.Future = asyncio.get_event_loop().create_future()
        self._script: Optional["Script"] = None

    def _set_script(self, script: "Script") -> None:
        assert self._script is None, f"Command {self} already belongs to a script {self._script}"
        self._script = script

    def emit(self, event_class: Type[CommandEventType], **kwargs) -> CommandEventType:
        if self._script is None:
            raise RuntimeError("Only commands attached to a Script can emit")
        return self._script.emit(event_class, command=self, **kwargs)

<<<<<<< HEAD
    @property
    def _storage(self) -> StorageProvider:
        assert self._script is not None, "_storage is known only for commands in a Script"
        return self._script._ctx._storage
=======
    def __repr__(self):
        return f"{self.__class__.__name__}"
>>>>>>> f6df0e71


class Deploy(Command):
    """Command which deploys a given runtime on the provider."""

    def __init__(self, **kwargs: dict):
        super().__init__()
        self.kwargs = kwargs

    def __repr__(self):
        return f"{super().__repr__()} {self.kwargs}"

    def evaluate(self):
        return self._make_batch_command("deploy", **self.kwargs)


class Start(Command):
    """Command which starts a given runtime on the provider."""

    def __init__(self, *args: str):
        super().__init__()
        self.args = args

    def __repr__(self):
        return f"{super().__repr__()} {self.args}"

    def evaluate(self):
        return self._make_batch_command("start", args=self.args)


class Terminate(Command):
    """Command which terminates a given runtime on the provider."""

    def evaluate(self):
        return self._make_batch_command("terminate")


class _SendContent(Command, abc.ABC):
    def __init__(self, dst_path: str):
        super().__init__()
        self._dst_path = dst_path
        self._src: Optional[Source] = None

    @abc.abstractmethod
    async def _do_upload(self, storage: StorageProvider) -> Source:
        pass

    def evaluate(self):
        assert self._src
        return self._make_batch_command(
            "transfer", _from=self._src.download_url, _to=f"container:{self._dst_path}"
        )

    async def before(self):
        self._src = await self._do_upload(self._storage)

    async def after(self) -> None:
        assert self._src is not None
        await self._storage.release_source(self._src)

    def __repr__(self):
        return f"{super().__repr__()} dst={self._dst_path}"


class SendBytes(_SendContent):
    """Command which schedules sending bytes data to a provider."""

    def __init__(self, data: bytes, dst_path: str):
        """Create a new SendBytes command.

        :param data: bytes to send
        :param dst_path: remote (provider) destination path
        """
        super().__init__(dst_path)
        self._data: Optional[bytes] = data

    async def _do_upload(self, storage: StorageProvider) -> Source:
        assert self._data is not None, f"{self}: buffer unintialized"
        src = await storage.upload_bytes(self._data)
        self._data = None
        return src


class SendJson(SendBytes):
    """Command which schedules sending JSON data to a provider."""

    def __init__(self, data: dict, dst_path: str):
        """Create a new SendJson command.

        :param data: dictionary representing JSON data to send
        :param dst_path: remote (provider) destination path
        """
        super().__init__(json.dumps(data).encode(encoding="utf-8"), dst_path)


class SendFile(_SendContent):
    """Command which schedules sending a file to a provider."""

    def __init__(self, src_path: str, dst_path: str):
        """Create a new SendFile command.

        :param src_path: local (requestor) source path
        :param dst_path: remote (provider) destination path
        """
        super(SendFile, self).__init__(dst_path)
        self._src_path = Path(src_path)

    async def _do_upload(self, storage: StorageProvider) -> Source:
        return await storage.upload_file(self._src_path)

    def __repr__(self):
        return f"{super().__repr__()} src={self._src_path}"


class Run(Command):
    """Command which schedules running a shell command on a provider."""

    def __init__(
        self,
        cmd: str,
        *args: str,
        env: Optional[Dict[str, str]] = None,
        stderr: CaptureContext = CaptureContext.build(mode="stream"),
        stdout: CaptureContext = CaptureContext.build(mode="stream"),
    ):
        """Create a new Run command.

        :param cmd: command to run on the provider, e.g. /my/dir/run.sh
        :param args: command arguments, e.g. "input1.txt", "output1.txt"
        :param env: optional dictionary with environment variables
        :param stderr: capture context to use for stderr
        :param stdout: capture context to use for stdout
        """
        super().__init__()
        self.cmd = cmd
        self.args = args
        self.env = env
        self.stderr = stderr
        self.stdout = stdout

    def evaluate(self):
        capture = {"stdout": self.stdout.to_dict(), "stderr": self.stderr.to_dict()}
        return self._make_batch_command(
            "run", entry_point=self.cmd, args=self.args, capture=capture
        )

    def __repr__(self):
        return f"{super().__repr__()} {self.cmd} {self.args}"


StorageEvent = Union[DownloadStarted, DownloadFinished]


class _ReceiveContent(Command, abc.ABC):
    def __init__(
        self,
        src_path: str,
    ):
        super().__init__()
        self._src_path: str = src_path
        self._dst_slot: Optional[Destination] = None
        self._dst_path: Optional[PathLike] = None

    def evaluate(self):
        assert self._dst_slot
        return self._make_batch_command(
            "transfer", _from=f"container:{self._src_path}", to=self._dst_slot.upload_url
        )

    async def before(self):
        self._dst_slot = await self._storage.new_destination(destination_file=self._dst_path)

    def _emit_download_start(self):
        assert self._dst_slot, f"{self.__class__} after without before"
        self.emit(DownloadStarted)

    def _emit_download_end(self):
        self.emit(DownloadFinished)

    def __repr__(self):
        return f"{super().__repr__()} src={self._src_path}"


class DownloadFile(_ReceiveContent):
    """Command which schedules downloading a file from a provider."""

    def __init__(
        self,
        src_path: str,
        dst_path: str,
    ):
        """Create a new DownloadFile command.

        :param src_path: remote (provider) source path
        :param dst_path: local (requestor) destination path
        """
        super().__init__(src_path)
        self._dst_path = Path(dst_path)

    async def after(self) -> None:
        self._emit_download_start()
        assert self._dst_path
        assert self._dst_slot

        await self._dst_slot.download_file(self._dst_path)
        self._emit_download_end()

    def __repr__(self):
        return f"{super().__repr__()} dst={self._dst_path}"


class DownloadBytes(_ReceiveContent):
    """Command which schedules downloading a file from a provider as bytes."""

    def __init__(
        self,
        src_path: str,
        on_download: Callable[[bytes], Awaitable],
        limit: int = DOWNLOAD_BYTES_LIMIT_DEFAULT,
    ):
        """Create a new DownloadBytes command.

        :param src_path: remote (provider) source path
        :param on_download: the callable to run on the received data
        :param limit: limit of bytes to be downloaded (expected size)
        """
        super().__init__(src_path)
        self._on_download = on_download
        self._limit = limit

    async def after(self) -> None:
        self._emit_download_start()
        assert self._dst_slot

        output = await self._dst_slot.download_bytes(limit=self._limit)
        self._emit_download_end()
        await self._on_download(output)


class DownloadJson(DownloadBytes):
    """Command which schedules downloading a file from a provider as JSON data."""

    def __init__(
        self,
        src_path: str,
        on_download: Callable[[Any], Awaitable],
        limit: int = DOWNLOAD_BYTES_LIMIT_DEFAULT,
    ):
        """Create a new DownloadJson command.

        :param src_path: remote (provider) source path
        :param on_download: the callable to run on the received data
        :param limit: limit of bytes to be downloaded (expected size)
        """
        super().__init__(src_path, partial(self.__on_json_download, on_download), limit)

    @staticmethod
    async def __on_json_download(on_download: Callable[[bytes], Awaitable], content: bytes):
        await on_download(json.loads(content))<|MERGE_RESOLUTION|>--- conflicted
+++ resolved
@@ -50,16 +50,13 @@
             raise RuntimeError("Only commands attached to a Script can emit")
         return self._script.emit(event_class, command=self, **kwargs)
 
-<<<<<<< HEAD
     @property
     def _storage(self) -> StorageProvider:
         assert self._script is not None, "_storage is known only for commands in a Script"
         return self._script._ctx._storage
-=======
+
     def __repr__(self):
         return f"{self.__class__.__name__}"
->>>>>>> f6df0e71
-
 
 class Deploy(Command):
     """Command which deploys a given runtime on the provider."""
