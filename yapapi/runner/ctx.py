--- conflicted
+++ resolved
@@ -1,11 +1,7 @@
 import abc
 import json
 from pathlib import Path
-<<<<<<< HEAD
-from typing import Callable, Iterable, Optional, Dict, List, Tuple, TYPE_CHECKING, Union
-=======
-from typing import Iterable, Optional, Dict, List, Tuple
->>>>>>> 3218aa23
+from typing import Callable, Iterable, Optional, Dict, List, Tuple, Union
 
 from .events import DownloadStarted, DownloadFinished
 from ..storage import StorageProvider, Source, Destination
