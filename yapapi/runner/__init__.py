"""

"""
import abc
import sys
from datetime import datetime, timedelta, timezone
from decimal import Decimal
from enum import Enum, auto
from types import MappingProxyType
from typing import (
    Optional,
    TypeVar,
    Generic,
    AsyncContextManager,
    Callable,
    Union,
    cast,
    Dict,
    NamedTuple,
    Tuple,
    Mapping,
    AsyncIterator,
    Set,
)

from dataclasses import dataclass, asdict, field
from typing_extensions import Final, Literal

from .ctx import WorkContext, CommandContainer, Work
from .. import rest
from ..props import com, Activity, Identification, IdentificationKeys
from ..props.builder import DemandBuilder
from ..storage import gftp

if sys.version_info >= (3, 7):
    from contextlib import AsyncExitStack
else:
    from async_exit_stack import AsyncExitStack  # type: ignore


CFG_INVOICE_TIMEOUT: Final[timedelta] = timedelta(minutes=5)
"Time to receive invoice from provider after tasks ended."

SCORE_NEUTRAL: Final[float] = 0.0
SCORE_REJECTED: Final[float] = -1.0
SCORE_TRUSTED: Final[float] = 100.0

CFF_DEFAULT_PRICE_FOR_COUNTER: Final[Mapping[com.Counter, Decimal]] = MappingProxyType(
    {com.Counter.TIME: Decimal("0.002"), com.Counter.CPU: Decimal("0.002") * 10}
)


@dataclass
class _EngineConf:
    max_workers: int = 5
    timeout: timedelta = timedelta(minutes=5)


class MarketStrategy(abc.ABC):
    """Abstract market strategy"""

    async def decorate_demand(self, demand: DemandBuilder) -> None:
        pass

    async def score_offer(self, offer: rest.market.OfferProposal) -> float:
        return SCORE_REJECTED


@dataclass
class DummyMS(MarketStrategy, object):
    max_for_counter: Mapping[com.Counter, Decimal] = CFF_DEFAULT_PRICE_FOR_COUNTER
    max_fixed: Decimal = Decimal("0.05")
    _activity: Optional[Activity] = field(init=False, repr=False, default=None)

    async def decorate_demand(self, demand: DemandBuilder) -> None:
        demand.ensure(f"({com.PRICE_MODEL}={com.PriceModel.LINEAR.value})")
        self._activity = Activity.from_props(demand.props)

    async def score_offer(self, offer: rest.market.OfferProposal) -> float:
        linear: com.ComLinear = com.ComLinear.from_props(offer.props)

        if linear.scheme != com.BillingScheme.PAYU:
            return SCORE_REJECTED

        if linear.fixed_price > self.max_fixed:
            return SCORE_REJECTED
        for counter, price in linear.price_for.items():
            if counter not in self.max_for_counter:
                return SCORE_REJECTED
            if price > self.max_for_counter[counter]:
                return SCORE_REJECTED

        return SCORE_NEUTRAL


@dataclass
class LeastExpensiveLinearPayuMS(MarketStrategy, object):
    def __init__(self, expected_time_secs: int = 60):
        self._expected_time_secs = expected_time_secs

    async def decorate_demand(self, demand: DemandBuilder) -> None:
        demand.ensure(f"({com.PRICE_MODEL}={com.PriceModel.LINEAR.value})")

    async def score_offer(self, offer: rest.market.OfferProposal) -> float:
        linear: com.ComLinear = com.ComLinear.from_props(offer.props)

        if linear.scheme != com.BillingScheme.PAYU:
            return SCORE_REJECTED

        known_time_prices = {com.Counter.TIME, com.Counter.CPU}

        for counter in linear.price_for.keys():
            if counter not in known_time_prices:
                return SCORE_REJECTED

        if linear.fixed_price < 0:
            return SCORE_REJECTED
        expected_price = linear.fixed_price

        for resource in known_time_prices:
            if linear.price_for[resource] < 0:
                return SCORE_REJECTED
            expected_price += linear.price_for[resource] * self._expected_time_secs

        # The higher the expected price value, the lower the score.
        # The score is always lower than SCORE_TRUSTED and is always higher than 0.
        score = SCORE_TRUSTED * 1.0 / (expected_price + 1.01)

        return score


class _BufferItem(NamedTuple):
    ts: datetime
    score: float
    proposal: rest.market.OfferProposal


class Engine(AsyncContextManager):
    def __init__(
        self,
        *,
        package: "Package",
        max_workers: int = 5,
        timeout: timedelta = timedelta(minutes=5),
        budget: Union[float, Decimal],
        strategy: MarketStrategy = DummyMS(),
        subnet_tag: Optional[str] = None,
    ):
        self._subnet: Optional[str] = subnet_tag
        self._strategy = strategy
        self._api_config = rest.Configuration()
        self._stack = AsyncExitStack()
        self._package = package
        self._conf = _EngineConf(max_workers, timeout)
        # TODO: setup precitsion
        self._budget_amount = Decimal(budget)
        self._budget_allocation: Optional[rest.payment.Allocation] = None

    async def map(
        self, worker: Callable[[WorkContext, AsyncIterator["Task"]], AsyncIterator[Work]], data
    ):
        import asyncio
        import contextlib
        import random

        stack = self._stack
        tasks_processed = {"c": 0, "s": 0}

        def on_work_done(task, status):
            tasks_processed["c"] += 1

        # Creating allocation
        if not self._budget_allocation:
            self._budget_allocation = cast(
                rest.payment.Allocation,
                await stack.enter_async_context(
                    self._payment_api.new_allocation(
                        self._budget_amount, expires=self._expires + CFG_INVOICE_TIMEOUT
                    )
                ),
            )

            yield {
                "allocation": self._budget_allocation.id,
                **asdict(await self._budget_allocation.details()),
            }

        # Building offer
        builder = DemandBuilder()
        builder.add(Activity(expiration=self._expires))
        builder.add(Identification(subnet_tag=self._subnet))
        if self._subnet:
            builder.ensure(f"({IdentificationKeys.subnet_tag}={self._subnet})")
        await self._package.decorate_demand(builder)
        await self._strategy.decorate_demand(builder)

        offer_buffer: Dict[str, _BufferItem] = {}
        market_api = self._market_api
        activity_api: rest.Activity = self._activity_api
        strategy = self._strategy
        work_queue: asyncio.Queue[Task] = asyncio.Queue()
        event_queue: asyncio.Queue[Tuple[str, str, Union[None, int, str], dict]] = asyncio.Queue()

        workers: Set[asyncio.Task[None]] = set()
        last_wid = 0

        agreements_to_pay: Set[str] = set()
        invoices: Dict[str, rest.payment.Invoice] = dict()
        payment_closing: bool = False

        async def process_invoices():
<<<<<<< HEAD
            allocation: rest.payment.Allocation = self._budget_allocation
            assert allocation is not None
            async for invoice in self._payment_api.incoming_invoices():
                if invoice.agreement_id in agreements_to_pay:
                    agreements_to_pay.remove(invoice.agreement_id)
                    await invoice.accept(amount=invoice.amount, allocation= allocation)
=======
            assert self._budget_allocation
            allocation: rest.payment.Allocation = self._budget_allocation
            async for invoice in self._payment_api.incoming_invoices():
                if invoice.agreement_id in agreements_to_pay:
                    agreements_to_pay.remove(invoice.agreement_id)
                    await invoice.accept(amount=invoice.amount, allocation=allocation)
>>>>>>> 24a5a53a
                else:
                    invoices[invoice.agreement_id] = invoice
                if payment_closing and not agreements_to_pay:
                    break

<<<<<<< HEAD
        async def accept_payment_for_agreement(agreement_id: str) -> bool:
            assert self._budget_allocation
            allocation: rest.payment.Allocation = self._budget_allocation
            emit_progress('agr', 'payment_prep', agreement_id)
            inv = invoices.get(agreement_id)
            if inv is None:
                agreements_to_pay.add(agreement_id)
                emit_progress('agr', 'payment_queued', agreement_id)
                return False
            del invoices[agreement_id]
            emit_progress('agr', 'payment_accept', agreement_id, invoice= inv)
            await inv.accept(amount= inv.amount, allocation= allocation)
            return True

        type_to_readable = {
            "sub": "Subscription",
            "prop": "Proposal",
            "agr": "Agreement",
            "act": "Activity",
            "wkr": "Worker",
            "task": "Task",
        }

=======
        async def accept_payment_for_agreement(agreement_id: str, *, partial=False) -> bool:
            assert self._budget_allocation
            allocation: rest.payment.Allocation = self._budget_allocation
            emit_progress("agr", "payment_prep", agreement_id)
            inv = invoices.get(agreement_id)
            if inv is None:
                agreements_to_pay.add(agreement_id)
                emit_progress("agr", "payment_queued", agreement_id)
                return False
            del invoices[agreement_id]
            emit_progress("agr", "payment_accept", agreement_id, invoice=inv)
            await inv.accept(amount=inv.amount, allocation=allocation)
            return True

>>>>>>> 24a5a53a
        async def _tmp_log():
            while True:
                item = await event_queue.get()
                display_name = type_to_readable[item[0]] if item[0] in type_to_readable else item[0]
                print(f"{display_name} {item[1]}, id: {item[2]}, info={item[3]}")

        def emit_progress(
            resource_type: Literal["sub", "prop", "agr", "act", "wkr", "task"],
            event_type: str,
            resource_id: Union[None, int, str] = None,
            **kwargs,
        ):
            event_queue.put_nowait((resource_type, event_type, resource_id, kwargs))

        async def find_offers():
            try:
                subscription = await builder.subscribe(market_api)
            except Exception:
                emit_progress("sub", "failed to subscribe to market events")
                raise
            async with subscription:
                emit_progress("sub", "created", subscription.id)
                try:
                    events = subscription.events()
                except Exception:
                    emit_progress("prop", "failed to collect proposal events")
                    raise
                async for proposal in events:
                    emit_progress("prop", "received", proposal.id, _from=proposal.issuer)
                    score = await strategy.score_offer(proposal)
                    if score < SCORE_NEUTRAL:
                        proposal_id, provider_id = proposal.id, proposal.issuer
                        with contextlib.suppress(Exception):
                            await proposal.reject()
                        emit_progress("prop", "rejected", proposal_id, _for=provider_id)
                        continue
                    if proposal.is_draft:
                        emit_progress("prop", "buffered", proposal.id)
                        offer_buffer[proposal.issuer] = _BufferItem(datetime.now(), score, proposal)
                    else:
                        emit_progress("prop", "answered", proposal.id)
                        try:
                            await proposal.respond(builder.props, builder.cons)
                        except Exception:
                            emit_progress("prop", "failed")
                            raise

        # aio_session = await self._stack.enter_async_context(aiohttp.ClientSession())
        # storage_manager = await DavStorageProvider.for_directory(
        #    aio_session,
        #    "http://127.0.0.1:8077/",
        #    "test1",
        #    auth=aiohttp.BasicAuth("alice", "secret1234"),
        # )
        storage_manager = await self._stack.enter_async_context(gftp.provider())

        async def start_worker(agreement: rest.market.Agreement):
            nonlocal last_wid
            wid = last_wid
            last_wid += 1

            details = await agreement.details()
            provider_idn = details.view_prov(Identification)
            emit_progress("wkr", "created", wid, agreement=agreement.id, provider_idn=provider_idn)

            async def task_emiter():
                while True:
                    item = await work_queue.get()
                    item._add_callback(on_work_done)
                    emit_progress("wkr", "getting work", wid, task=item)
                    item._start(_emiter=emit_progress)
                    yield item

            try:
                act = await activity_api.new_activity(agreement.id)
            except Exception:
                emit_progress("act", "could not be created on provider")
                raise
            async with act:
                emit_progress("act", "created", act.id)

                work_context = WorkContext(f"worker-{wid}", storage_manager)
                async for batch in worker(work_context, task_emiter()):
                    await batch.prepare()
                    cc = CommandContainer()
                    batch.register(cc)
                    try:
                        remote = await act.send(cc.commands())
                        print("New batch, script sent:", cc.commands(), remote)
                    except Exception:
                        emit_progress("act", "cannot run commands on provider")
                        raise
                    async for step in remote:
                        message = step.message[:25] if step.message else None
                        idx = step.idx
                        emit_progress("wkr", "step", wid, message=message, idx=idx)
                    emit_progress("wkr", "getting batch results", wid)
                    await batch.post()
<<<<<<< HEAD
                    emit_progress("wkr", "batch done", wid)
                    await accept_payment_for_agreement(agreement.id)
=======
                    emit_progress("wkr", "bach-done", wid)
                    await accept_payment_for_agreement(agreement.id, partial=True)
>>>>>>> 24a5a53a

            await accept_payment_for_agreement(agreement.id)
            emit_progress("wkr", "done", wid, agreement=agreement.id)

        async def worker_starter():
            while True:
                await asyncio.sleep(2)
                if offer_buffer and len(workers) < self._conf.max_workers:
                    provider_id, b = random.choice(list(offer_buffer.items()))
                    del offer_buffer[provider_id]
                    try:
                        task = None
                        agreement = await b.proposal.agreement()
                        emit_progress(
                            "agr",
                            "created",
                            agreement.id,
                            provider_idn=(await agreement.details()).view_prov(Identification),
                        )
                        if not await agreement.confirm():
                            emit_progress("agr", "rejected", agreement.id)
                            continue
                        emit_progress("agr", "confirmed and approved", agreement.id)
                        task = loop.create_task(start_worker(agreement))
                        workers.add(task)
                        # task.add_done_callback(on_worker_stop)
                    except Exception as e:
                        # import traceback
                        # traceback.print_exception(Exception, e, e.__traceback__)
                        if task:
                            task.cancel()
                        emit_progress("prop", "failed", b.proposal.id, reason=str(e))
                    finally:
                        pass

        async def fill_work_q():
            for task in data:
                tasks_processed["s"] += 1
                await work_queue.put(task)

        loop = asyncio.get_event_loop()
        find_offers_task = loop.create_task(find_offers())
        process_invoices_job = loop.create_task(process_invoices())
        # Py38: find_offers_task.set_name('find_offers_task')
        try:
            task_fill_q = loop.create_task(fill_work_q())
            services = {
                find_offers_task,
                loop.create_task(_tmp_log()),
                task_fill_q,
                loop.create_task(worker_starter()),
<<<<<<< HEAD
                process_invoices_job
=======
                process_invoices_job,
>>>>>>> 24a5a53a
            }
            while (
                task_fill_q in services
                or not work_queue.empty()
                or tasks_processed["s"] > tasks_processed["c"]
            ):
                if datetime.now(timezone.utc) > self._expires:
                    raise TimeoutError(f"task timeout exceeded. timeout={self._conf.timeout}")

                done, pending = await asyncio.wait(
                    services.union(workers), timeout=10, return_when=asyncio.FIRST_COMPLETED
                )
                workers -= done
                services -= done
<<<<<<< HEAD
            print("All work done")
=======
            yield {"stage": "all work done"}
>>>>>>> 24a5a53a
        except Exception as e:
            print("fail=", e)
        finally:
            payment_closing = True
            for worker_task in workers:
                worker_task.cancel()
            print(agreements_to_pay)
            find_offers_task.cancel()
            await asyncio.wait(
                workers.union({find_offers_task, process_invoices_job}), timeout=5, return_when=asyncio.ALL_COMPLETED
            )
<<<<<<< HEAD
        yield {"stage": "wait for invoices"}
        payment_closing = True
        await asyncio.wait({process_invoices_job}, timeout=15,return_when=asyncio.ALL_COMPLETED)
=======
        yield {"stage": "wait for invoices", "agreements_to_pay": agreements_to_pay}
        payment_closing = True
        await asyncio.wait({process_invoices_job}, timeout=15, return_when=asyncio.ALL_COMPLETED)
>>>>>>> 24a5a53a

        yield {"done": True}
        pass

    async def __aenter__(self):
        stack = self._stack

        # TODO: Cleanup on exception here.
        self._expires = datetime.now(timezone.utc) + self._conf.timeout
        market_client = await stack.enter_async_context(self._api_config.market())
        self._market_api = rest.Market(market_client)

        activity_client = await stack.enter_async_context(self._api_config.activity())
        self._activity_api = rest.Activity(activity_client)

        payment_client = await stack.enter_async_context(self._api_config.payment())
        self._payment_api = rest.Payment(payment_client)
        return self

    async def __aexit__(self, exc_type, exc_val, exc_tb):
        # self._market_api = None
        # self._payment_api = None
        await self._stack.aclose()


class TaskStatus(Enum):
    WAITING = auto()
    RUNNING = auto()
    ACCEPTED = auto()
    REJECTED = auto()


TaskData = TypeVar("TaskData")
TaskResult = TypeVar("TaskResult")


class Task(Generic[TaskData, TaskResult], object):
    def __init__(
        self,
        data: TaskData,
        *,
        expires: Optional[datetime] = None,
        timeout: Optional[timedelta] = None,
    ):
        self._started = datetime.now()
        self._expires: Optional[datetime]
        self._emit_event = None
        self._callbacks: Set[Callable[["Task", str], None]] = set()
        if timeout:
            self._expires = self._started + timeout
        else:
            self._expires = expires

        self._result: Optional[TaskResult] = None
        self._data = data
        self._status: TaskStatus = TaskStatus.WAITING

    def _add_callback(self, callback):
        self._callbacks.add(callback)

    def __repr__(self):
        return f"Task(data={self._data}"

    def _start(self, _emiter):
        self._status = TaskStatus.RUNNING
        self._emit_event = _emiter

    @property
    def data(self) -> TaskData:
        return self._data

    @property
    def output(self) -> Optional[TaskResult]:
        return self._result

    @property
    def expires(self):
        return self._expires

    def accept_task(self, result: Optional[TaskResult] = None):
        if self._emit_event:
            (self._emit_event)("task", "accepted", None, result=result)
        assert self._status == TaskStatus.RUNNING
        self._status = TaskStatus.ACCEPTED
        for cb in self._callbacks:
            cb(self, "accept")

    def reject_task(self):
        assert self._status == TaskStatus.RUNNING
        self._status = TaskStatus.REJECTED


class Package(abc.ABC):
    @abc.abstractmethod
    async def resolve_url(self) -> str:
        pass

    @abc.abstractmethod
    async def decorate_demand(self, demand: DemandBuilder):
        pass<|MERGE_RESOLUTION|>--- conflicted
+++ resolved
@@ -209,51 +209,17 @@
         payment_closing: bool = False
 
         async def process_invoices():
-<<<<<<< HEAD
-            allocation: rest.payment.Allocation = self._budget_allocation
-            assert allocation is not None
-            async for invoice in self._payment_api.incoming_invoices():
-                if invoice.agreement_id in agreements_to_pay:
-                    agreements_to_pay.remove(invoice.agreement_id)
-                    await invoice.accept(amount=invoice.amount, allocation= allocation)
-=======
             assert self._budget_allocation
             allocation: rest.payment.Allocation = self._budget_allocation
             async for invoice in self._payment_api.incoming_invoices():
                 if invoice.agreement_id in agreements_to_pay:
                     agreements_to_pay.remove(invoice.agreement_id)
                     await invoice.accept(amount=invoice.amount, allocation=allocation)
->>>>>>> 24a5a53a
                 else:
                     invoices[invoice.agreement_id] = invoice
                 if payment_closing and not agreements_to_pay:
                     break
 
-<<<<<<< HEAD
-        async def accept_payment_for_agreement(agreement_id: str) -> bool:
-            assert self._budget_allocation
-            allocation: rest.payment.Allocation = self._budget_allocation
-            emit_progress('agr', 'payment_prep', agreement_id)
-            inv = invoices.get(agreement_id)
-            if inv is None:
-                agreements_to_pay.add(agreement_id)
-                emit_progress('agr', 'payment_queued', agreement_id)
-                return False
-            del invoices[agreement_id]
-            emit_progress('agr', 'payment_accept', agreement_id, invoice= inv)
-            await inv.accept(amount= inv.amount, allocation= allocation)
-            return True
-
-        type_to_readable = {
-            "sub": "Subscription",
-            "prop": "Proposal",
-            "agr": "Agreement",
-            "act": "Activity",
-            "wkr": "Worker",
-            "task": "Task",
-        }
-
-=======
         async def accept_payment_for_agreement(agreement_id: str, *, partial=False) -> bool:
             assert self._budget_allocation
             allocation: rest.payment.Allocation = self._budget_allocation
@@ -268,7 +234,15 @@
             await inv.accept(amount=inv.amount, allocation=allocation)
             return True
 
->>>>>>> 24a5a53a
+        type_to_readable = {
+            "sub": "Subscription",
+            "prop": "Proposal",
+            "agr": "Agreement",
+            "act": "Activity",
+            "wkr": "Worker",
+            "task": "Task",
+        }
+
         async def _tmp_log():
             while True:
                 item = await event_queue.get()
@@ -367,13 +341,8 @@
                         emit_progress("wkr", "step", wid, message=message, idx=idx)
                     emit_progress("wkr", "getting batch results", wid)
                     await batch.post()
-<<<<<<< HEAD
                     emit_progress("wkr", "batch done", wid)
-                    await accept_payment_for_agreement(agreement.id)
-=======
-                    emit_progress("wkr", "bach-done", wid)
                     await accept_payment_for_agreement(agreement.id, partial=True)
->>>>>>> 24a5a53a
 
             await accept_payment_for_agreement(agreement.id)
             emit_progress("wkr", "done", wid, agreement=agreement.id)
@@ -425,11 +394,7 @@
                 loop.create_task(_tmp_log()),
                 task_fill_q,
                 loop.create_task(worker_starter()),
-<<<<<<< HEAD
-                process_invoices_job
-=======
                 process_invoices_job,
->>>>>>> 24a5a53a
             }
             while (
                 task_fill_q in services
@@ -444,11 +409,7 @@
                 )
                 workers -= done
                 services -= done
-<<<<<<< HEAD
-            print("All work done")
-=======
             yield {"stage": "all work done"}
->>>>>>> 24a5a53a
         except Exception as e:
             print("fail=", e)
         finally:
@@ -460,15 +421,9 @@
             await asyncio.wait(
                 workers.union({find_offers_task, process_invoices_job}), timeout=5, return_when=asyncio.ALL_COMPLETED
             )
-<<<<<<< HEAD
-        yield {"stage": "wait for invoices"}
-        payment_closing = True
-        await asyncio.wait({process_invoices_job}, timeout=15,return_when=asyncio.ALL_COMPLETED)
-=======
         yield {"stage": "wait for invoices", "agreements_to_pay": agreements_to_pay}
         payment_closing = True
         await asyncio.wait({process_invoices_job}, timeout=15, return_when=asyncio.ALL_COMPLETED)
->>>>>>> 24a5a53a
 
         yield {"done": True}
         pass
