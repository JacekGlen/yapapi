import asyncio
import enum
from datetime import timedelta
import typing
from typing import Optional, Any
import random

import statemachine

<<<<<<< HEAD

from dataclasses import dataclass, field
# from yapapi.executor.ctx import WorkContext
from yapapi.props.builder import DemandBuilder, AutodecoratingModel
=======
from yapapi.props.builder import DemandBuilder
>>>>>>> 8a5f0ef3
from yapapi.props.base import prop, constraint
from yapapi.props import inf

from yapapi.payload import Payload

from yapapi.log import enable_default_logger, log_summary, log_event_repr  # noqa


###############################################################
#                                                             #
#                                                             #
#                         MOCK API CODE                       #
#                                                             #
#                                                             #
###############################################################

_act_cnt = 0

def _act_id():
    global _act_cnt
    _act_cnt += 1
    return _act_cnt

@dataclass
class Activity:
    """ Mock Activity """
    payload: Payload
    id: int = field(default_factory=_act_id)


class Steps(list):
    """ Mock Steps to illustrate the idea. """
    def __init__(self, *args, **kwargs):
        self.ctx: WorkContext = kwargs.pop('ctx')
        self.blocking: bool = kwargs.pop('blocking', True)

        super().__init__(*args, **kwargs)

    def __repr__(self):
        list_repr = super().__repr__()
        return f"<{self.__class__.__name__}: {list_repr}, blocking: {self.blocking}"

class WorkContext:
    """ Mock WorkContext to illustrate the idea. """

    def __init__(self, activity_id, provider_name):
        self.id = activity_id
        self.provider_name = provider_name
        self._steps = Steps(ctx=self)

    def __repr__(self):
        return f"<{self.__class__.__name__}: activity_id: {self.id}>"

    def __str__(self):
        return self.__repr__()

    def commit(self, blocking: bool = True):
        self._steps.blocking = blocking
        steps = self._steps
        self._steps = Steps(ctx=self)
        return steps

    def __getattr__(self, item):
        def add_step(*args, **kwargs) -> int:
            idx = len(self._steps)
            self._steps.append({item: (args, kwargs)})
            return idx

        return add_step


@dataclass
class ServiceSignal:
    """ THIS WOULD BE PART OF THE API CODE"""
    message: Any
    response_to: Optional["ServiceSignal"] = None


class ConfigurationError(Exception):
    """ THIS WOULD BE PART OF THE API CODE"""
    pass


class ServiceState(statemachine.StateMachine):
    """ THIS WOULD BE PART OF THE API CODE"""
    starting = statemachine.State("starting", initial=True)
    running = statemachine.State("running")
    stopping = statemachine.State("stopping")
    terminated = statemachine.State("terminated")
    unresponsive = statemachine.State("unresponsive")

    ready = starting.to(running)
    stop = running.to(stopping)
    terminate = terminated.from_(starting, running, stopping, terminated)
    mark_unresponsive = unresponsive.from_(starting, running, stopping, terminated)

    lifecycle = ready | stop | terminate

    AVAILABLE = (
        starting, running, stopping
    )


class Service:
    """ THIS WOULD BE PART OF THE API CODE"""

    def __init__(self, cluster: "Cluster", ctx: WorkContext):
        self.cluster = cluster
        self.ctx = ctx

        self.__inqueue: asyncio.Queue[ServiceSignal] = asyncio.Queue()
        self.__outqueue: asyncio.Queue[ServiceSignal] = asyncio.Queue()
        self.post_init()

    def post_init(self):
        pass

    @property
    def id(self):
        return self.ctx.id

    def __repr__(self):
        return f"<{self.__class__.__name__}: {self.id}>"

    async def send_message(self, message: Any = None):
        await self.__inqueue.put(ServiceSignal(message=message))

    def send_message_nowait(self, message: Optional[Any] = None):
        self.__inqueue.put_nowait(ServiceSignal(message=message))

    async def receive_message(self) -> ServiceSignal:
        return await self.__outqueue.get()

    def receive_message_nowait(self) -> Optional[ServiceSignal]:
        try:
            return self.__outqueue.get_nowait()
        except asyncio.QueueEmpty:
            pass

    async def _listen(self) -> ServiceSignal:
        return await self.__inqueue.get()

    def _listen_nowait(self) -> Optional[ServiceSignal]:
        try:
            return self.__inqueue.get_nowait()
        except asyncio.QueueEmpty:
            pass

    async def _respond(self, message: Optional[Any], response_to: Optional[ServiceSignal] = None):
        await self.__outqueue.put(ServiceSignal(message=message, response_to=response_to))

    def _respond_nowait(self, message: Optional[Any], response_to: Optional[ServiceSignal] = None):
        self.__outqueue.put_nowait(ServiceSignal(message=message, response_to=response_to))

    @staticmethod
    def get_payload() -> typing.Optional[Payload]:
        """Return the payload (runtime) definition for this service.

        If `get_payload` is not implemented, the payload will need to be provided in the
        `Golem.run_service` call.
        """
        pass

    async def start(self):
        self.ctx.deploy()
        self.ctx.start()
        yield self.ctx.commit()

    async def run(self):
        while True:
            await asyncio.sleep(10)
            yield

    async def shutdown(self):
        yield

    @property
    def is_available(self):
        return self.cluster.get_state(self) in ServiceState.AVAILABLE

    @property
    def state(self):
        return self.cluster.get_state(self)


class ControlSignal(enum.Enum):
    stop = "stop"

@dataclass
class ServiceInstance:
    """ THIS WOULD BE PART OF THE API CODE"""
    service: Service
    control_queue: "asyncio.Queue[ControlSignal]" = field(default_factory=asyncio.Queue)
    service_state: ServiceState = field(default_factory=ServiceState)

    @property
    def state(self) -> ServiceState:
        return self.service_state.current_state

    def get_control_signal(self) -> typing.Optional[ControlSignal]:
        try:
            return self.control_queue.get_nowait()
        except asyncio.QueueEmpty:
            pass

    def send_control_signal(self, signal: ControlSignal):
        self.control_queue.put_nowait(signal)


class Cluster:
    """ THIS WOULD BE PART OF THE API CODE"""

    def __init__(self, executor: "Golem", service_class: typing.Type[Service], payload: Payload):
        self.executor = executor
        self.service_class = service_class

        if not payload:
            raise ConfigurationError("Payload must be defined when starting a cluster.")

        self.payload = payload
        self.__instances: typing.List[ServiceInstance] = []

    def __repr__(self):
        return f"Cluster " \
               f"[Service: {self.service_class.__name__}, " \
               f"Payload: {self.payload}]"

    @property
    def instances(self) -> typing.List[Service]:
        return [i.service for i in self.__instances]

    def __get_service_instance(self, service: Service) -> ServiceInstance:
        for i in self.__instances:
            if i.service == service:
                return i

    def get_state(self, service: Service):
        instance = self.__get_service_instance(service)
        return instance.state

    @staticmethod
    def _get_handler(instance: ServiceInstance):
        _handlers = {
            ServiceState.starting: instance.service.start,
            ServiceState.running: instance.service.run,
            ServiceState.stopping: instance.service.shutdown,
        }
        handler = _handlers.get(instance.state, None)
        if handler:
            return handler()

    async def _run_instance(self, ctx: WorkContext):
        loop = asyncio.get_event_loop()
        instance = ServiceInstance(service=self.service_class(self, ctx))
        self.__instances.append(instance)

        print(f"{instance.service} commissioned")

        handler = self._get_handler(instance)
        batch = None

        while handler:
            try:
                if batch:
                    r = yield batch
                    fr = loop.create_future()
                    fr.set_result(await r)
                    batch = await handler.asend(fr)
                else:
                    batch = await handler.__anext__()
            except StopAsyncIteration:
                instance.service_state.lifecycle()
                handler = self._get_handler(instance)
                batch = None
                print(f"{instance.service} state changed to {instance.state.value}")

            # two potential issues:
            # * awaiting a batch makes use lose an ability to interpret a signal (await on generator won't return)
            # * we may be losing a `batch` when we act on the control signal
            #
            # potential solution:
            # * use `aiostream.stream.merge`

            ctl = instance.get_control_signal()
            if ctl == ControlSignal.stop:
                if instance.state == ServiceState.running:
                    instance.service_state.stop()
                else:
                    instance.service_state.terminate()

                print(f"{instance.service} state changed to {instance.state.value}")

                handler = self._get_handler(instance)
                batch = None

        print(f"{instance.service} decomissioned")

    async def spawn_instance(self):
        act = await self.executor.get_activity(self.payload)
        ctx = WorkContext(act.id, len(self.instances) + 1)

        instance_batches = self._run_instance(ctx)
        try:
            batch = await instance_batches.__anext__()
            while batch:
                r = yield batch
                batch = await instance_batches.asend(r)
        except StopAsyncIteration:
            pass

    def stop_instance(self, service: Service):
        instance = self.__get_service_instance(service)
        instance.send_control_signal(ControlSignal.stop)


class Golem(typing.AsyncContextManager):
    """ MOCK OF EXECUTOR JUST SO I COULD ILLUSTRATE THE NEW CALL"""
    def __init__(self, *args, **kwargs):
        print(f"Golem started with {args}, {kwargs}")

    async def __aenter__(self) -> "Golem":
        print("start executor")
        return self

    async def __aexit__(self, *exc_info):
        import traceback
        tb = traceback.print_tb(exc_info[2]) if len(exc_info) > 2 else None
        print("stop executor", exc_info, tb)
        return True

    async def get_activity(self, payload):
        await asyncio.sleep(random.randint(3, 7))
        return Activity(payload=payload)

    async def _run_batch(self, batch):
        results = []
        print(f"EXESCRIPT EXECUTION: {batch} on {batch.ctx.id}")
        for command in batch:
            print(f"EXESCRIPT COMMAND {command}")
            results.append({
                'command': command,
                'message': 'some data here'
            })

        await asyncio.sleep(random.randint(1,7))
        print(f"RETURNING RESULTS: {batch} on {batch.ctx.id}")
        return results

    async def _run_batches(self, batches: typing.AsyncGenerator):
        try:
            batch = await batches.__anext__()
            while batch:
                results = self._run_batch(batch)
                batch = await batches.asend(results)
        except StopAsyncIteration:
            print("RUN BATCHES - stop async iteration")
            pass

    def run_service(
            self,
            service_class: typing.Type[Service],
            num_instances: int = 1,
            payload: typing.Optional[Payload] = None,
    ) -> Cluster:
        payload = payload or service_class.get_payload()
        cluster = Cluster(executor=self, service_class=service_class, payload=payload)

        for i in range(num_instances):
            asyncio.create_task(self._run_batches(cluster.spawn_instance()))
        return cluster


###############################################################
#                                                             #
#                                                             #
#                          CLIENT CODE                        #
#                                                             #
#                                                             #
###############################################################


TURBOGETH_RUNTIME_NAME = "turbogeth-managed"
PROP_TURBOGETH_RPC_PORT = "golem.srv.app.eth.rpc-port"


@dataclass
<<<<<<< HEAD
class TurbogethPayload(Payload, AutodecoratingModel):
=======
class TurbogethPayload(Payload):
>>>>>>> 8a5f0ef3
    rpc_port: int = prop(PROP_TURBOGETH_RPC_PORT, default=None)

    runtime: str = constraint(inf.INF_RUNTIME_NAME, default=TURBOGETH_RUNTIME_NAME)
    min_mem_gib: float = constraint(inf.INF_MEM, operator=">=", default=16)
    min_storage_gib: float = constraint(inf.INF_STORAGE, operator=">=", default=1024)


<<<<<<< HEAD
INSTANCES_NEEDED = 3
EXECUTOR_TIMEOUT = timedelta(weeks=100)


class TurbogethService(Service):
    credentials = None

    def post_init(self):
        self.credentials = {}

    def __repr__(self):
        srv_repr = super().__repr__()
        return f"{srv_repr}, credentials: {self.credentials}"

    @staticmethod
    def get_payload():
        return TurbogethPayload(rpc_port=8888)

    async def start(self):
        deploy_idx = self.ctx.deploy()
        self.ctx.start()
        future_results = yield self.ctx.commit()
        results = await future_results
        self.credentials = "RECEIVED" or results[deploy_idx]  # (NORMALLY, WOULD BE PARSED)

    async def run(self):
        while True:
            print(f"service {self.ctx.id} running on {self.ctx.provider_name} ... ")
            signal = self._listen_nowait()
            if signal and signal.message == "go":
                self.ctx.run("go!")
                yield self.ctx.commit()
            else:
                await asyncio.sleep(1)
                yield

    async def shutdown(self):
        self.ctx.download_file("some/service/state", "temp/path")
        yield self.ctx.commit()


async def main(subnet_tag, driver=None, network=None):

    async with Golem(
        max_workers=INSTANCES_NEEDED,
        budget=10.0,
        subnet_tag=subnet_tag,
        driver=driver,
        network=network,
        event_consumer=log_summary(log_event_repr),
    ) as golem:
        cluster = golem.run_service(
            TurbogethService,
            # payload=payload,
            num_instances=INSTANCES_NEEDED
        )

        def instances():
            return [{s.ctx.id, s.state.value} for s in cluster.instances]

        def still_running():
            return any([s for s in cluster.instances if s.is_available])

        cnt = 0
        while cnt < 10:
            print(f"instances: {instances()}")
            await asyncio.sleep(3)
            cnt += 1
            if cnt == 3:
                if len(cluster.instances) > 1:
                    cluster.instances[0].send_message_nowait("go")

        for s in cluster.instances:
            cluster.stop_instance(s)

        print(f"instances: {instances()}")
=======
async def main():
    builder = DemandBuilder()
    await builder.decorate(TurbogethPayload(rpc_port=1234))
    print(builder)
>>>>>>> 8a5f0ef3

        cnt = 0
        while cnt < 10 and still_running():
            print(f"instances: {instances()}")
            await asyncio.sleep(1)

<<<<<<< HEAD
    print(f"instances: {instances()}")

asyncio.run(main(None))
=======
asyncio.run(main())
>>>>>>> 8a5f0ef3
<|MERGE_RESOLUTION|>--- conflicted
+++ resolved
@@ -7,14 +7,9 @@
 
 import statemachine
 
-<<<<<<< HEAD
-
 from dataclasses import dataclass, field
 # from yapapi.executor.ctx import WorkContext
-from yapapi.props.builder import DemandBuilder, AutodecoratingModel
-=======
 from yapapi.props.builder import DemandBuilder
->>>>>>> 8a5f0ef3
 from yapapi.props.base import prop, constraint
 from yapapi.props import inf
 
@@ -346,6 +341,9 @@
         return True
 
     async def get_activity(self, payload):
+        builder = DemandBuilder()
+        await builder.decorate(payload)
+        print(f"Commissioning an Activity for: {builder}")
         await asyncio.sleep(random.randint(3, 7))
         return Activity(payload=payload)
 
@@ -401,11 +399,7 @@
 
 
 @dataclass
-<<<<<<< HEAD
-class TurbogethPayload(Payload, AutodecoratingModel):
-=======
 class TurbogethPayload(Payload):
->>>>>>> 8a5f0ef3
     rpc_port: int = prop(PROP_TURBOGETH_RPC_PORT, default=None)
 
     runtime: str = constraint(inf.INF_RUNTIME_NAME, default=TURBOGETH_RUNTIME_NAME)
@@ -413,7 +407,6 @@
     min_storage_gib: float = constraint(inf.INF_STORAGE, operator=">=", default=1024)
 
 
-<<<<<<< HEAD
 INSTANCES_NEEDED = 3
 EXECUTOR_TIMEOUT = timedelta(weeks=100)
 
@@ -490,22 +483,12 @@
             cluster.stop_instance(s)
 
         print(f"instances: {instances()}")
-=======
-async def main():
-    builder = DemandBuilder()
-    await builder.decorate(TurbogethPayload(rpc_port=1234))
-    print(builder)
->>>>>>> 8a5f0ef3
 
         cnt = 0
         while cnt < 10 and still_running():
             print(f"instances: {instances()}")
             await asyncio.sleep(1)
 
-<<<<<<< HEAD
     print(f"instances: {instances()}")
 
-asyncio.run(main(None))
-=======
-asyncio.run(main())
->>>>>>> 8a5f0ef3
+asyncio.run(main(None))